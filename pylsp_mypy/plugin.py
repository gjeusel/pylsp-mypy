--- conflicted
+++ resolved
@@ -227,29 +227,11 @@
         # If daemon is hung, kill will reset
         # If daemon is dead/absent, kill will no-op.
         # In either case, reset to fresh state
-<<<<<<< HEAD
-        completed_process = subprocess.run(
-            ["dmypy", *apply_overrides(args, overrides)], stderr=subprocess.PIPE
-        )
-        _err = completed_process.stderr.decode()
-        _status = completed_process.returncode
-        if _status != 0:
-            log.info("restarting dmypy from status: %s message: %s", _status, _err.strip())
-            subprocess.run(["dmypy", "kill"])
-
-        # run to use existing daemon or restart if required
-        args = ["run", "--"] + apply_overrides(args, overrides)
-        log.info("dmypy run args = %s", args)
-        completed_process = subprocess.run(
-            ["dmypy", *args], stdout=subprocess.PIPE, stderr=subprocess.PIPE
-        )
-        report = completed_process.stdout.decode()
-        errors = completed_process.stderr.decode()
-=======
+
         if shutil.which("dmypy"):
             # dmypy exists on path
             # -> use mypy on path
-            completed_process = subprocess.run(["dmypy", *args], stderr=subprocess.PIPE)
+            completed_process = subprocess.run(["dmypy", *apply_overrides(args, overrides)], stderr=subprocess.PIPE)
             _err = completed_process.stderr.decode()
             _status = completed_process.returncode
             if _status != 0:
@@ -268,7 +250,7 @@
                 mypy_api.run_dmypy(["kill"])
 
         # run to use existing daemon or restart if required
-        args = ["run", "--"] + args
+        args = ["run", "--"] + apply_overrides(args, overrides)
 
         if shutil.which("dmypy"):
             # dmypy exists on path
@@ -284,7 +266,6 @@
             # -> use dmypy via api
             log.info("dmypy run args = %s via api", args)
             report, errors, _ = mypy_api.run_dmypy(args)
->>>>>>> 07a5bc28
 
     log.debug("report:\n%s", report)
     log.debug("errors:\n%s", errors)
